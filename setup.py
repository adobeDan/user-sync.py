# Copyright (c) 2016-2017 Adobe Systems Incorporated.  All rights reserved.
#
# Permission is hereby granted, free of charge, to any person obtaining a copy
# of this software and associated documentation files (the "Software"), to deal
# in the Software without restriction, including without limitation the rights
# to use, copy, modify, merge, publish, distribute, sublicense, and/or sell
# copies of the Software, and to permit persons to whom the Software is
# furnished to do so, subject to the following conditions:
#
# The above copyright notice and this permission notice shall be included in all
# copies or substantial portions of the Software.
#
# THE SOFTWARE IS PROVIDED "AS IS", WITHOUT WARRANTY OF ANY KIND, EXPRESS OR
# IMPLIED, INCLUDING BUT NOT LIMITED TO THE WARRANTIES OF MERCHANTABILITY,
# FITNESS FOR A PARTICULAR PURPOSE AND NONINFRINGEMENT. IN NO EVENT SHALL THE
# AUTHORS OR COPYRIGHT HOLDERS BE LIABLE FOR ANY CLAIM, DAMAGES OR OTHER
# LIABILITY, WHETHER IN AN ACTION OF CONTRACT, TORT OR OTHERWISE, ARISING FROM,
# OUT OF OR IN CONNECTION WITH THE SOFTWARE OR THE USE OR OTHER DEALINGS IN THE
# SOFTWARE.

import sys

from setuptools import setup

version_namespace = {}
with open('user_sync/version.py') as f:
    exec(f.read(), version_namespace)

setup(name='user-sync',
      version=version_namespace['__version__'],
      description='Application for synchronizing customer directories with the Adobe Enterprise Admin Console',
      classifiers=[
          'Development Status :: 5 - Production/Stable',
          'Programming Language :: Python :: 2.7',
          'License :: OSI Approved :: MIT License',
          'Intended Audience :: Developers',
          'Intended Audience :: System Administrators',
      ],
      url='https://github.com/adobe-apiplatform/user-sync.py',
      maintainer='Daniel Brotsky',
      maintainer_email='dbrotsky@adobe.com',
      license='MIT',
      packages=['user_sync', 'user_sync.connector'],
      install_requires=[
<<<<<<< HEAD
<<<<<<< 8340a7edebe5e025bf21710b74929b6bff508e9d
          'pycryptodome',
          'python-ldap==2.4.25',
=======
          'pycrypto',
          'pyldap>=2.4.28',
>>>>>>> update python 2/3 compatibility support to latest v2 base
=======
          'pycrypto',
          'pyldap>=2.4.28',
>>>>>>> de5ccae2
          'PyYAML',
          'umapi-client>=2.5',
          'psutil',
          'keyring',
          'six'
      ],
      extras_require={
          ':sys_platform=="linux" or sys_platform=="linux2"':[
              'secretstorage',
              'dbus-python'
          ],
          ':sys_platform=="win32"':[
              'pywin32-ctypes==0.0.1'
          ]
      },
      setup_requires=['nose>=1.0'],
      tests_require=[
          'mock',
          'nose>=1.0',
      ],
      entry_points={
          'console_scripts': [
              'user_sync = user_sync.app:main'
          ]
      },
      zip_safe=False)<|MERGE_RESOLUTION|>--- conflicted
+++ resolved
@@ -42,18 +42,8 @@
       license='MIT',
       packages=['user_sync', 'user_sync.connector'],
       install_requires=[
-<<<<<<< HEAD
-<<<<<<< 8340a7edebe5e025bf21710b74929b6bff508e9d
           'pycryptodome',
           'python-ldap==2.4.25',
-=======
-          'pycrypto',
-          'pyldap>=2.4.28',
->>>>>>> update python 2/3 compatibility support to latest v2 base
-=======
-          'pycrypto',
-          'pyldap>=2.4.28',
->>>>>>> de5ccae2
           'PyYAML',
           'umapi-client>=2.5',
           'psutil',
