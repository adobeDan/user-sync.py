--- conflicted
+++ resolved
@@ -167,32 +167,9 @@
                 raise AssertionException('Unexpected LDAP failure reading all users: %s' % e)
 
         self.logger.debug('Total users loaded: %d', len(self.user_by_dn))
-        return self.user_by_dn.itervalues()
-
-<<<<<<< HEAD
-        for group in groups:
-            total_group_members = 0
-            total_group_users = 0
-            group_members = self.iter_ldap_group_members(group)
-            for group_member_attribute, group_member in group_members:
-                total_group_members += 1
-                if group_member_attribute == self.group_member_uid_attribute:
-                    user = user_by_uid.get(group_member)
-                else:
-                    user = user_by_dn.get(group_member)
-                if user is not None:
-                    total_group_users += 1
-                    user_groups = user['groups']
-                    if group not in user_groups:
-                        user_groups.append(group)
-            self.logger.debug('Group %s members: %d users: %d', group, total_group_members, total_group_users)
-
-        return six.itervalues(user_by_dn)
-        
-    def find_ldap_group(self, group, attribute_list=None):
-=======
+        return six.itervalues(self.user_by_dn)
+
     def find_ldap_group_dn(self, group):
->>>>>>> d3d68d4d
         """
         :type group: str
         :rtype str
@@ -201,103 +178,18 @@
         options = self.options
         base_dn = options['base_dn']
         group_filter_format = options['group_filter_format']
-<<<<<<< HEAD
-        res = connection.search_s(
-            base_dn,
-            ldap.SCOPE_SUBTREE,
-            filterstr=group_filter_format.format(group=group),
-            attrlist=attribute_list
-        )
-
-        group_tuple = None
-=======
         try:
             res = connection.search_s(base_dn, ldap.SCOPE_SUBTREE,
                                       filterstr=group_filter_format.format(group=group), attrsonly=1)
         except Exception as e:
             raise AssertionException('Unexpected LDAP failure reading group info: %s' % e)
         group_dn = None
->>>>>>> d3d68d4d
         for current_tuple in res:
             if current_tuple[0]:
                 if group_dn:
                     raise AssertionException("Multiple LDAP groups found for: %s" % group)
-<<<<<<< HEAD
-                group_tuple = current_tuple
-
-        return group_tuple
-
-    def iter_attribute_values(self, dn, attribute_name, attributes=None):
-        """
-        :type dn: str
-        :type attribute_name: str
-        :type attributes: dict(str, list)
-        :rtype iterator
-        """
-
-        connection = self.connection
-
-        msgid = None
-        if attributes is None:
-            msgid = connection.search(dn, ldap.SCOPE_BASE, attrlist=[attribute_name])
-
-        while True:
-            if msgid is not None:
-                result_type, result_response = connection.result(msgid)
-                msgid = None
-                if result_type in self.expected_result_types and len(result_response) > 0:
-                    current_tuple = result_response[0]
-                    if current_tuple[0] is not None:
-                        attributes = current_tuple[1]
-            if attributes is None:
-                break
-
-            for current_attribute_name, current_attribute_values in six.iteritems(attributes):
-                current_attribute_name_parts = current_attribute_name.split(';')
-                if current_attribute_name_parts[0] == attribute_name:
-                    if len(current_attribute_name_parts) > 1:
-                        upper_bound = self.get_range_upper_bound(current_attribute_name_parts[1])
-                        if upper_bound is not None and upper_bound != '*':
-                            next_attribute_name = "%s;range=%s-*" % (attribute_name, str(int(upper_bound) + 1))
-                            msgid = connection.search(dn, ldap.SCOPE_BASE, attrlist=[next_attribute_name])
-                    for current_attribute_value in current_attribute_values:
-                        try:
-                            yield current_attribute_value
-                        except GeneratorExit:
-                            if msgid is not None:
-                                connection.abandon(msgid)
-                            raise
-            attributes = None
-
-    def get_range_upper_bound(self, range_statement):
-        result = None
-        if range_statement is not None:
-            statement_parts = range_statement.split('=')
-            if statement_parts[0] == 'range' and len(statement_parts) > 1:
-                range_parts = statement_parts[1].split('-')
-                if len(range_parts) > 1:
-                    result = range_parts[1]
-        return result
-
-    def iter_ldap_group_members(self, group):
-        """
-        :type group: str
-        :rtype iterator(str, str)
-        """
-        attributes = [self.group_member_attribute, self.group_member_uid_attribute]
-        group_tuple = self.find_ldap_group(group, attributes)
-        if group_tuple is None:
-            self.logger.warning("No group found for: %s", group)
-        else:
-            group_dn, group_attributes = group_tuple
-            for attribute in attributes:
-                attribute_values = self.iter_attribute_values(group_dn, attribute, group_attributes)
-                for attribute_value in attribute_values:
-                    yield (attribute, attribute_value)
-=======
                 group_dn = current_tuple[0]
         return group_dn
->>>>>>> d3d68d4d
 
     def iter_users(self, users_filter, extended_attributes):
         options = self.options
